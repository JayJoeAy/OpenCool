# This Source Code Form is subject to the terms of the Mozilla Public
# License, v. 2.0. If a copy of the MPL was not distributed with this
# file, You can obtain one at http://mozilla.org/MPL/2.0/.

"""
Define the abstract class node.
"""

from abc import ABC, abstractmethod
from importlib import import_module
from scr.logic.restricted_inputs import StrRestricted
from scr.logic.base_classes import Element
from scr.logic.errors import PropertyNameError, NodeBuilderError, BuildError
from scr.logic.warnings import NodeBuilderWarning
from scr.logic.refrigerants.refrigerant import Refrigerant


class Node(ABC, Element):
    NAME = 'name'
    IDENTIFIER = 'id'
    # Thermodynamic properties
    DENSITY = Refrigerant.DENSITY
    ENTROPY = Refrigerant.ENTROPY
    ENTHALPY = Refrigerant.ENTHALPY
    QUALITY = Refrigerant.QUALITY
    PRESSURE = Refrigerant.PRESSURE
    TEMPERATURE = Refrigerant.TEMPERATURE
    NO_INIT = None

<<<<<<< HEAD
    def __init__(self, name, id_, components_id, refrigerant_object):
        super().__init__(name, id_)
        self._attach_components = {}
        self._attach_components_id = components_id
        self._refrigerant = refrigerant_object
=======
    def __init__(self, data, refrigerant):
        super().__init__(data[self.NAME], data[self.IDENTIFIER])
        self._inlet_components_attached = []
        self._outlet_components_attached = []
        self._refrigerant = refrigerant
>>>>>>> 39384ee6
        self._id_mass_flow = self.NO_INIT
        self._mass_flow = self.NO_INIT
        # Thermodynamic properties
        self._density = self.NO_INIT
        self._enthalpy = self.NO_INIT
        self._entropy = self.NO_INIT
        self._quality = self.NO_INIT
        self._pressure = self.NO_INIT
        self._temperature = self.NO_INIT

    def configure(self, components_dict):
        for component_id in self._attach_components_id:
            self._attach_components[component_id] = components_dict[component_id]

    @staticmethod
    def build(data, refrigerant, ref_lib):
        # Dynamic importing modules
        try:
            nd = import_module('scr.logic.nodes.' + ref_lib)
        except ImportError:
            print('Error loading node library. Type: %s is not found', ref_lib)
            exit(1)
        aux = ref_lib.rsplit('.')
        class_name = aux.pop()
        # Only capitalize the first letter
        class_name = class_name.replace(class_name[0], class_name[0].upper(), 1)
        class_ = getattr(nd, class_name)
        return class_(data, refrigerant)

    def _init_essential_properties(self, property_type_1, property_1, property_type_2, property_2):
        type_property_base_1 = self.get_type_property_base_1()
        type_property_base_2 = self.get_type_property_base_2()
        if property_type_1 is type_property_base_1 and property_type_2 is type_property_base_2:
            return
        elif property_type_1 is type_property_base_2 and property_type_2 is type_property_base_1:
            return
        else:
            self._set_value_property_base_1(property_type_1, property_1, property_type_2, property_2)
            self._set_value_property_base_2(property_type_1, property_1, property_type_2, property_2)

    def _set_property(self, property_type, property_value):
        if property_type is self.TEMPERATURE:
            self._temperature = property_value

        elif property_type is self.DENSITY:
            self._density = property_value

        elif property_type is self.PRESSURE:
            self._pressure = property_value

        elif property_type is self.ENTHALPY:
            self._enthalpy = property_value

        elif property_type is self.ENTROPY:
            self._entropy = property_value

        elif property_type is self.QUALITY:
            self._quality = property_value

        else:
            raise PropertyNameError("Error in Node -> _set_property: The property is not recognize")

    @abstractmethod
    def _set_value_property_base_1(self, property_type_1, property_1, property_type_2, property_2):
        pass

    @abstractmethod
    def _set_value_property_base_2(self, property_type_1, property_1, property_type_2, property_2):
        pass

    def add_mass_flow(self, mass_flows):
        self._mass_flow = mass_flows

    def attach_component(self, component):
        id_component = component.get_id()
        id_components = []
        for component in self._attach_components:
            id_components.append(component.get_id())
        if id_component in id_components:
            return
        else:
            self._attach_components.append(component)

    def attach_inlet_component(self, component):
        id_component = component.get_id()
        if id_component not in self.get_components_attached():
            self._add_inlet_component(component)

    def _add_inlet_component(self, component):
        self._inlet_components_attached.append(component)

    def attach_outlet_component(self, component):
        id_component = component.get_id()
        if id_component not in self.get_components_attached():
            self._add_outlet_component(component)

    def _add_outlet_component(self, component):
        self._outlet_components_attached.append(component)

    def calculate_node(self):
        self._pressure = self.pressure()
        self._temperature = self.temperature()
        self._enthalpy = self.enthalpy()
        self._density = self.density()
        self._entropy = self.entropy()
        self._quality = self.quality()

    def get_components_attached(self):
        # Return a list of attached components.
        return self.get_inlet_components_attached() + self.get_outlet_components_attached()

    def get_inlet_components_attached(self):
        # Return a list with all components with this node as inlet node
        return self._inlet_components_attached

    def get_outlet_components_attached(self):
        # Return a list with all components with this node as outlet node
        return self._outlet_components_attached

    def get_refrigerant(self):
        return self._refrigerant

    def get_properties (self):
        # Return dict with thermodynamic properties evaluated. Keys are global name of the properties.
        properties = {'pressure': self.pressure()}
        properties['temperature'] = self.temperature()
        properties['enthalpy'] = self.enthalpy()
        properties['density'] = self.density()
        properties['entropy'] = self.entropy()
        properties['quality'] = self.quality()
        return properties

    @abstractmethod
    def get_type_property_base_1(self):
        pass

    @abstractmethod
    def get_type_property_base_2(self):
        pass

    @abstractmethod
    def get_value_property_base_1(self):
        pass

    @abstractmethod
    def get_value_property_base_2(self):
        pass

    @abstractmethod
    def is_init(self):
        pass

    def is_mass_flow_init(self):
        if self._id_mass_flow is not self.NO_INIT:
            return True
        else:
            return False

    def set_id_mass_flow(self, id_mass_flow):
        self._id_mass_flow = id_mass_flow

    def pressure(self):
        if self._pressure is self.NO_INIT:
            self._pressure = self._refrigerant.p(self.get_type_property_base_1(), self.get_value_property_base_1(),
                                                 self.get_type_property_base_2(), self.get_value_property_base_2())
        return self._pressure

    def temperature(self):
        if self._temperature is self.NO_INIT:
            self._temperature = self._refrigerant.T(self.get_type_property_base_1(), self.get_value_property_base_1(),
                                                    self.get_type_property_base_2(), self.get_value_property_base_2())
        return self._temperature

    def density(self):
        if self._density is self.NO_INIT:
            self._density = self._refrigerant.d(self.get_type_property_base_1(), self.get_value_property_base_1(),
                                                self.get_type_property_base_2(), self.get_value_property_base_2())
        return self._density

    def enthalpy(self):
        if self._enthalpy is self.NO_INIT:
            self._enthalpy = self._refrigerant.h(self.get_type_property_base_1(), self.get_value_property_base_1(),
                                                 self.get_type_property_base_2(), self.get_value_property_base_2())
        return self._enthalpy

    def entropy(self):
        if self._entropy is self.NO_INIT:
            self._entropy = self._refrigerant.s(self.get_type_property_base_1(), self.get_value_property_base_1(),
                                                self.get_type_property_base_2(), self.get_value_property_base_2())
        return self._entropy

    def mass_flow(self):
        return self._mass_flow[self._id_mass_flow]

    def quality(self):
        if self._quality is self.NO_INIT:
            self._quality = self._refrigerant.Q(self.get_type_property_base_1(), self.get_value_property_base_1(),
                                                self.get_type_property_base_2(), self.get_value_property_base_2())
        return self._quality

    def update_node_values(self, property_type_1, property_1, property_type_2, property_2):
        # Thermodynamic properties
        self._density = self.NO_INIT
        self._enthalpy = self.NO_INIT
        self._entropy = self.NO_INIT
        self._quality = self.NO_INIT
        self._pressure = self.NO_INIT
        self._temperature = self.NO_INIT

        self._set_property(property_type_1, property_1)
        self._set_property(property_type_2, property_2)

        self._init_essential_properties(property_type_1, property_1, property_type_2, property_2)

    def serialize(self):
        return {'name': self.get_name(), 'id': self.get_id(), 'Units': 'All units in SI',
                'Results': self.get_properties()}


class ANodeSerializer:
    NAME = 'name'
    IDENTIFIER = 'id'
    COMPONENTS = 'components'

    def __init__(self):
        pass

    def deserialize(self, node_file):
        node = NodeBuilder(node_file[self.IDENTIFIER], node_file[self.COMPONENTS][0], node_file[self.COMPONENTS][1])
        node.set_name(node_file[self.NAME])
        return node

    def serialize(self):
        return {'name': self.get_name(), 'id': self.get_id(), 'Units': 'All units in SI',
                'Results': self.get_properties()}


class NodeBuilder:
    def __init__(self, id_, component_id_1, component_id_2):
        self._name = None
        self._id = id_
        self._components_id = [component_id_1, component_id_2]

    def build(self, refrigerant_object, ref_lib):
        # Return a node object.
        if self._name is None:
            raise NodeBuilderWarning('Node %s has no name', self.get_id())
        # Check if node have two components attached.
        if len(self._components_id) != 2:
            raise BuildError('Node %s has %s components attached', (self._name, len(self._components_id)))

        # Dynamic importing modules
        try:
            nd = import_module('scr.logic.nodes.' + ref_lib)
        except ImportError:
            print('Error loading node library. Type: %s is not found', ref_lib)
            exit(1)
        aux = ref_lib.rsplit('.')
        class_name = aux.pop()
        # Only capitalize the first letter
        class_name = class_name.replace(class_name[0], class_name[0].upper(), 1)
        class_ = getattr(nd, class_name)
        return class_(self._name, self._id, self._components_id, refrigerant_object)

    def set_name(self, name):
        self._name = StrRestricted(name)

    def get_id(self):
        return self._id

    def add_component(self, component_id):
        if component_id not in self._components_id:
            self._components_id.append(component_id)
        else:
            raise NodeBuilderWarning('This component is already attached at this node')

    def remove_component(self, component_id):
        try:
            self._components_id.remove(component_id)
        except ValueError:
            raise NodeBuilderWarning('This component is not attached to the node')

    def get_components_id(self):
        return self._components_id<|MERGE_RESOLUTION|>--- conflicted
+++ resolved
@@ -27,19 +27,11 @@
     TEMPERATURE = Refrigerant.TEMPERATURE
     NO_INIT = None
 
-<<<<<<< HEAD
     def __init__(self, name, id_, components_id, refrigerant_object):
         super().__init__(name, id_)
         self._attach_components = {}
         self._attach_components_id = components_id
         self._refrigerant = refrigerant_object
-=======
-    def __init__(self, data, refrigerant):
-        super().__init__(data[self.NAME], data[self.IDENTIFIER])
-        self._inlet_components_attached = []
-        self._outlet_components_attached = []
-        self._refrigerant = refrigerant
->>>>>>> 39384ee6
         self._id_mass_flow = self.NO_INIT
         self._mass_flow = self.NO_INIT
         # Thermodynamic properties
